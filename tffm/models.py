"""Implementation of an arbitrary order Factorization Machines."""

import os
import numpy as np
import tensorflow as tf
import shutil
from tqdm import tqdm


from .core import TFFMCore
from .base import TFFMBaseModel
from .utils import loss_logistic, loss_mse



class TFFMClassifier(TFFMBaseModel):
    """Factorization Machine (aka FM).

    This class implements L2-regularized arbitrary order FM model with logistic
    loss and gradient-based optimization.

    Only binary classification with 0/1 labels supported.

    See TFFMBaseModel docs for details about parameters.
    """

    def __init__(self, rank=2, order=2, input_type='dense', n_epochs=100,
                optimizer=tf.train.AdamOptimizer(learning_rate=0.1), reg=0,
                batch_size=-1, init_std=0.01, log_dir=None, verbose=0,
<<<<<<< HEAD
                method='parallel',
                session_config=None):
=======
                session_config=None, seed=None):
>>>>>>> c239b722
        init_params = {
            'rank': rank,
            'order': order,
            'input_type': input_type,
            'n_epochs': n_epochs,
            'batch_size': batch_size,
            'reg': reg,
            'init_std': init_std,
            'optimizer': optimizer,
            'log_dir': log_dir,
            'loss_function': loss_logistic,
            'verbose': verbose,
<<<<<<< HEAD
            'method': method,
=======
            'seed': seed
>>>>>>> c239b722
        }
        self.init_basemodel(**init_params)

    def preprocess_target(self, y_):
        # suppose input {0, 1}, but use instead {-1, 1} labels
        assert(set(y_) == set([0, 1]))
        return y_ * 2 - 1

    def predict(self, X):
        """Predict using the FM model

        Parameters
        ----------
        X : {numpy.array, scipy.sparse.csr_matrix}, shape = (n_samples, n_features)
            Samples.

        Returns
        -------
        predictions : array, shape = (n_samples,)
            Returns predicted values.
        """
        raw_output = self.decision_function(X)
        predictions = (raw_output > 0).astype(int)
        return predictions

    def predict_proba(self, X):
        """Probability estimates.

        The returned estimates for all 2 classes are ordered by the
        label of classes.

        Parameters
        ----------
        X : array-like, shape = [n_samples, n_features]

        Returns
        -------
        probs : array-like, shape = [n_samples, 2]
            Returns the probability of the sample for each class in the model.
        """
        outputs = self.decision_function(X)
        probs_positive = utils.sigmoid(outputs)
        probs_negative = 1 - probs_positive
        probs = np.concatenate((probs_negative, probs_positive), axis=1)
        return probs


class TFFMRegressor(TFFMBaseModel):
    """Factorization Machine (aka FM).

    This class implements L2-regularized arbitrary order FM model with MSE
    loss and gradient-based optimization.

    See TFFMBaseModel docs for details about parameters.
    """

    def __init__(self, rank=2, order=2, input_type='dense', n_epochs=100,
                optimizer=tf.train.AdamOptimizer(learning_rate=0.1), reg=0,
                batch_size=-1, init_std=0.01, log_dir=None, verbose=0,
<<<<<<< HEAD
                method='parallel',
                session_config=None):
=======
                session_config=None, seed=None):
>>>>>>> c239b722
        init_params = {
            'rank': rank,
            'order': order,
            'input_type': input_type,
            'n_epochs': n_epochs,
            'batch_size': batch_size,
            'reg': reg,
            'init_std': init_std,
            'optimizer': optimizer,
            'log_dir': log_dir,
            'loss_function': loss_mse,
            'verbose': verbose,
<<<<<<< HEAD
            'method': method,
=======
            'seed': seed
>>>>>>> c239b722
        }
        self.init_basemodel(**init_params)

    def preprocess_target(self, y_):
        return y_

    def predict(self, X):
        """Predict using the FM model

        Parameters
        ----------
        X : {numpy.array, scipy.sparse.csr_matrix}, shape = (n_samples, n_features)
            Samples.

        Returns
        -------
        predictions : array, shape = (n_samples,)
            Returns predicted values.
        """
        predictions = self.decision_function(X)
        return predictions<|MERGE_RESOLUTION|>--- conflicted
+++ resolved
@@ -27,12 +27,8 @@
     def __init__(self, rank=2, order=2, input_type='dense', n_epochs=100,
                 optimizer=tf.train.AdamOptimizer(learning_rate=0.1), reg=0,
                 batch_size=-1, init_std=0.01, log_dir=None, verbose=0,
-<<<<<<< HEAD
-                method='parallel',
+                method='parallel', seed=None,
                 session_config=None):
-=======
-                session_config=None, seed=None):
->>>>>>> c239b722
         init_params = {
             'rank': rank,
             'order': order,
@@ -45,11 +41,8 @@
             'log_dir': log_dir,
             'loss_function': loss_logistic,
             'verbose': verbose,
-<<<<<<< HEAD
             'method': method,
-=======
-            'seed': seed
->>>>>>> c239b722
+            'seed': seed,
         }
         self.init_basemodel(**init_params)
 
@@ -109,12 +102,8 @@
     def __init__(self, rank=2, order=2, input_type='dense', n_epochs=100,
                 optimizer=tf.train.AdamOptimizer(learning_rate=0.1), reg=0,
                 batch_size=-1, init_std=0.01, log_dir=None, verbose=0,
-<<<<<<< HEAD
-                method='parallel',
+                method='parallel', seed=None,
                 session_config=None):
-=======
-                session_config=None, seed=None):
->>>>>>> c239b722
         init_params = {
             'rank': rank,
             'order': order,
@@ -127,11 +116,8 @@
             'log_dir': log_dir,
             'loss_function': loss_mse,
             'verbose': verbose,
-<<<<<<< HEAD
             'method': method,
-=======
-            'seed': seed
->>>>>>> c239b722
+            'seed': seed,
         }
         self.init_basemodel(**init_params)
 
